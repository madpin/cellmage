--- conflicted
+++ resolved
@@ -11,15 +11,6 @@
 pytest.importorskip("jira")
 
 
-<<<<<<< HEAD
-@pytest.fixture(scope="session")
-def ip_instance():
-    """Start a test IPython kernel and return the instance."""
-    ip = start_ipython()
-    if ip is None:
-        pytest.skip("IPython environment could not be initialized")
-    return ip
-=======
 @pytest.fixture(scope="module")
 def ip():
     """Start a test IPython kernel."""
@@ -33,7 +24,6 @@
 
     # Yield the instance for use in tests
     yield ipython
->>>>>>> 695bb80b
 
 
 def test_jira_magic_loads(ip_instance):
